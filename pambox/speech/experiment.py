--- conflicted
+++ resolved
@@ -482,21 +482,8 @@
             df[out_name] = df[col].map(fc)
         return df
 
-<<<<<<< HEAD
-    def get_srt(self, df):
-        """Converts SRTs to DeltaSRTs.
-
-        :return: tuple, srts and DeltaSRTs
-        """
-
-        scores = []
-        groups = self._get_groups(df, 'Intelligibility')
-        for ii, (key, grp) in enumerate(df.groupby(groups)):
-            scores.append(grp.groupby('SNR')['Intelligibility'].mean())
-=======
     def srts_from_df(self, df, col='Intelligibility', srt_at=50):
         """Get dataframe with SRTs
->>>>>>> 112ed664
 
         Parameters
         ----------
@@ -530,34 +517,6 @@
         return grouped.groupby(grp_for_int)[col].agg(
             {'SRT': fc_to_srt}).reset_index()
 
-    def srts_from_df(self, df):
-        """Get dataframe with SRTs
-
-        Parameters
-        ----------
-        df : Data Frame
-            DataFrame resulting from an experiment. It must have an
-            "Intelligibility" column.
-
-        Returns
-        -------
-        out : Data frame
-            Data frame, with an SRT column.
-        """
-        groups = self._get_groups(df)
-        grouped = df.groupby(groups).mean()
-        # Get name of all groups, which was now the index.
-        # Remove the SNR column because it should not be a group
-        # when calculating the SRTs.
-        grp_for_int = list(set(grouped.index.names) - {'SNR'})
-        # Get the SNR values for the tranformation in intelligibility.
-        snrs = df['SNR'].unique()
-        fc_to_srt = lambda y: int2srt(snrs, y)
-
-        grouped = grouped.reset_index()
-        return grouped.groupby(grp_for_int)['Intelligibility'].agg(
-            {'SRT': fc_to_srt}).reset_index()
-
 
 def srt_dict_to_dataframe(d):
     df_srts = pd.DataFrame()
